--- conflicted
+++ resolved
@@ -75,11 +75,7 @@
 
 [[constraint]]
   name = "github.com/ory/fosite"
-<<<<<<< HEAD
   version = "=0.16.2"
-=======
-  version = "0.16.1"
->>>>>>> dd060731
 
 [[constraint]]
   name = "github.com/ory/graceful"
